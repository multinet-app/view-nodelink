--- conflicted
+++ resolved
@@ -57,21 +57,9 @@
     <v-main>
       <controls />
 
-<<<<<<< HEAD
       <multi-link
-        v-if="network && selectedNodes"
+        v-if="network !== null && selectedNodes !== null"
       />
-=======
-        <v-col
-          ref="multilinkContainer"
-          cols="9"
-        >
-          <v-row>
-            <multi-link
-              v-if="network !== null && selectedNodes !== null"
-              :svg-dimensions="multilinkContainerDimensions"
-            />
->>>>>>> 3ec799ee
 
       <v-alert
         type="error"
