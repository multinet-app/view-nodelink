import Vue from 'vue';
import Vuex, { Store } from 'vuex';
import { createDirectStore } from 'direct-vuex';
import { Simulation } from 'd3-force';

import {
  Link, Node, Network, SimulationLink, State, LinkStyleVariables, LoadError, NestedVariables, ProvenanceEventTypes,
} from '@/types';
import api from '@/api';
import { GraphSpec, RowsSpec, TableRow } from 'multinet';
import {
  scaleLinear, scaleOrdinal,
} from 'd3-scale';
import { schemeCategory10 } from 'd3-scale-chromatic';
import { initProvenance } from '@visdesignlab/trrack';
import { updateProvenanceState } from '@/lib/provenanceUtils';

Vue.use(Vuex);

const {
  store,
  rootActionContext,
  moduleActionContext,
  rootGetterContext,
  moduleGetterContext,
} = createDirectStore({
  state: {
    workspaceName: null,
    networkName: null,
    network: null,
    selectedNodes: new Set(),
    loadError: {
      message: '',
      buttonText: '',
      href: '',
    },
    simulation: null,
    renderNested: false,
    markerSize: 50,
    fontSize: 12,
    labelVariable: '_key',
    colorVariable: '_key',
    selectNeighbors: true,
    nestedVariables: {
      bar: [],
      glyph: [],
    },
    linkVariables: {
      width: '',
      color: '',
    },
    attributeRanges: {},
    nodeColorScale: scaleOrdinal(schemeCategory10),
    linkWidthScale: scaleLinear().range([1, 20]),
    provenance: null,
    directionalEdges: false,
    simulationRunning: false,
  } as State,

  getters: {
    workspaceName(state: State) {
      return state.workspaceName;
    },

    networkName(state: State) {
      return state.networkName;
    },

    network(state: State) {
      return state.network;
    },

    selectedNodes(state: State) {
      return state.selectedNodes;
    },

    loadError(state: State) {
      return state.loadError;
    },

    simulation(state: State) {
      return state.simulation;
    },

    renderNested(state: State) {
      return state.renderNested;
    },

    markerSize(state: State) {
      return state.markerSize;
    },

    fontSize(state: State) {
      return state.fontSize;
    },

    labelVariable(state: State) {
      return state.labelVariable;
    },

    colorVariable(state: State) {
      return state.colorVariable;
    },

    selectNeighbors(state: State) {
      return state.selectNeighbors;
    },

    nestedVariables(state: State) {
      return state.nestedVariables;
    },

    linkVariables(state: State) {
      return state.linkVariables;
    },

    attributeRanges(state: State) {
      return state.attributeRanges;
    },

    nodeColorScale(state: State) {
      return state.nodeColorScale;
    },

    linkWidthScale(state: State) {
      return state.linkWidthScale;
    },

    directionalEdges(state: State) {
      return state.directionalEdges;
    },

<<<<<<< HEAD
    provenance(state: State) {
      return state.provenance;
=======
    simulationRunning(state: State) {
      return state.simulationRunning;
>>>>>>> 0ac6e835
    },
  },
  mutations: {
    setWorkspaceName(state, workspaceName: string) {
      state.workspaceName = workspaceName;
    },

    setNetworkName(state, networkName: string) {
      state.networkName = networkName;
    },

    setNetwork(state, network: Network) {
      state.network = network;
    },

    setSelected(state, selectedNodes: Set<string>) {
      state.selectedNodes = selectedNodes;
    },

    setLoadError(state, loadError: LoadError) {
      state.loadError = {
        message: loadError.message,
        buttonText: loadError.buttonText,
        href: loadError.href,
      };
    },

    setSimulation(state, simulation: Simulation<Node, SimulationLink>) {
      state.simulation = simulation;
    },

    startSimulation(state) {
      if (state.simulation !== null) {
        state.simulation.alpha(0.5);
        state.simulation.restart();
        state.simulationRunning = true;
      }
    },

    stopSimulation(state) {
      if (state.simulation !== null) {
        state.simulation.stop();
        state.simulationRunning = false;
      }
    },

    addSelectedNode(state, nodeID: string) {
      state.selectedNodes = new Set(state.selectedNodes.add(nodeID));

      if (state.provenance !== null) {
        updateProvenanceState(state, 'Select Node');
      }
    },

    removeSelectedNode(state, nodeID: string) {
      state.selectedNodes.delete(nodeID);
      state.selectedNodes = new Set(state.selectedNodes);

      if (state.provenance !== null) {
        updateProvenanceState(state, 'De-select Node');
      }
    },

    setRenderNested(state, renderNested: boolean) {
      state.renderNested = renderNested;
    },

    setMarkerSize(state, markerSize: number) {
      state.markerSize = markerSize;
    },

    setFontSize(state, fontSize: number) {
      state.fontSize = fontSize;
    },

    setLabelVariable(state, labelVariable: string) {
      state.labelVariable = labelVariable;
    },

    setColorVariable(state, colorVariable: string) {
      state.colorVariable = colorVariable;
    },

    setSelectNeighbors(state, selectNeighbors: boolean) {
      state.selectNeighbors = selectNeighbors;
    },

    setNestedVariables(state, nestedVariables: NestedVariables) {
      const newNestedVars = {
        ...nestedVariables,
        bar: [...new Set(nestedVariables.bar)],
        glyph: [...new Set(nestedVariables.glyph)],
      };

      // Allow only 2 variables for the glyphs
      newNestedVars.glyph.length = Math.min(2, newNestedVars.glyph.length);

      state.nestedVariables = newNestedVars;
    },

    setLinkVariables(state, linkVariables: LinkStyleVariables) {
      state.linkVariables = linkVariables;
    },

    addAttributeRange(state, attributeRange: { attr: string; min: number; max: number }) {
      state.attributeRanges = { ...state.attributeRanges, [attributeRange.attr]: attributeRange };
    },

    updateLinkWidthDomain(state, domain: number[]) {
      if (domain.length === 2) {
        state.linkWidthScale.domain(domain).range([1, 20]);
      }
    },

    createProvenance(state) {
      state.provenance = initProvenance<State, ProvenanceEventTypes, unknown>(
        JSON.parse(JSON.stringify(state)),
        { loadFromUrl: false },
      );
      state.provenance.done();
    },

    setDirectionalEdges(state, directionalEdges: boolean) {
      state.directionalEdges = directionalEdges;
    },
  },
  actions: {
    async fetchNetwork(context, { workspaceName, networkName }) {
      const { commit } = rootActionContext(context);
      commit.setWorkspaceName(workspaceName);
      commit.setNetworkName(networkName);

      let networkTables: GraphSpec | undefined;

      // Get all table names
      try {
        networkTables = await api.graph(workspaceName, networkName);
      } catch (error) {
        if (error.status === 404) {
          commit.setLoadError({
            message: error.statusText,
            buttonText: 'Back to MultiNet',
            href: '/',
          });
        }

        commit.setLoadError({
          message: 'An unexpected error ocurred',
          buttonText: 'Back to MultiNet',
          href: '/',
        });
      }

      if (networkTables === undefined) {
        return;
      }

      // Generate all node table promises
      const nodePromises: Promise<RowsSpec>[] = [];
      networkTables.nodeTables.forEach((table) => {
        nodePromises.push(api.table(workspaceName, table, { offset: 0, limit: 1000 }));
      });

      // Resolve all node table promises and extract the rows
      const resolvedNodePromises = await Promise.all(nodePromises);
      const nodes: TableRow[] = [];
      resolvedNodePromises.forEach((resolvedPromise) => {
        nodes.push(...resolvedPromise.rows);
      });

      // Generate and resolve edge table promise and extract rows
      const edgePromise = await api.table(workspaceName, networkTables.edgeTable, { offset: 0, limit: 1000 });
      const edges = edgePromise.rows;

      // Build the network object and set it as the network in the store
      const network = {
        nodes: nodes as Node[],
        edges: edges as Link[],
      };
      commit.setNetwork(network);
    },

    releaseNodes(context) {
      const { commit } = rootActionContext(context);

      if (context.state.network !== null) {
        context.state.network.nodes.forEach((n: Node) => {
          // eslint-disable-next-line no-param-reassign
          n.fx = null;
          // eslint-disable-next-line no-param-reassign
          n.fy = null;
        });
        commit.startSimulation();
      }
    },

    goToProvenanceNode(context, node: string) {
      const { commit } = rootActionContext(context);
      if (context.state.provenance !== null) {
        context.state.provenance.goToNode(node);

        // TODO: #148 remove cast back to set
        commit.setSelected(new Set(context.state.provenance.state.selectedNodes));
      }
    },
  },
});

export default store;
export {
  rootActionContext,
  moduleActionContext,
  rootGetterContext,
  moduleGetterContext,
};

// The following lines enable types in the injected store '$store'.
export type ApplicationStore = typeof store;
declare module 'vuex' {
  interface Store<S> {
    direct: ApplicationStore;
  }
}<|MERGE_RESOLUTION|>--- conflicted
+++ resolved
@@ -130,13 +130,12 @@
       return state.directionalEdges;
     },
 
-<<<<<<< HEAD
     provenance(state: State) {
       return state.provenance;
-=======
+    },
+
     simulationRunning(state: State) {
       return state.simulationRunning;
->>>>>>> 0ac6e835
     },
   },
   mutations: {
