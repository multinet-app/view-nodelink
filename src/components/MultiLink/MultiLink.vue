<script lang="ts">
import Vue from 'vue';
import { scaleLinear, ScaleLinear } from 'd3-scale';
import {
  forceCenter, forceCollide, forceLink, forceManyBody, forceSimulation, Simulation,
} from 'd3-force';

import store from '@/store';
import { Node, Link, SimulationLink } from '@/types';

export default Vue.extend({
  data() {
    return {
      straightEdges: false,
      tooltipMessage: '',
      toggleTooltip: false,
      tooltipPosition: { x: 0, y: 0 },
      el: null as Element | null,
      simulation: null as Simulation<Node, SimulationLink> | null,
      nestedPadding: 5,
    };
  },

  computed: {
    network() {
      return store.getters.network;
    },

    simulationLinks(): SimulationLink[] | null {
      if (this.network !== null) {
        return this.network.edges.map((link: Link) => {
          const newLink: SimulationLink = {
            ...JSON.parse(JSON.stringify(link)),
            source: link._from,
            target: link._to,
          };
          return newLink;
        });
      }
      return null;
    },

    selectedNodes() {
      return store.getters.selectedNodes;
    },

    oneHop() {
      if (this.network !== null) {
        const inNodes = this.network.edges.map((link) => (this.selectedNodes.has(link._to) ? link._from : null));
        const outNodes = this.network.edges.map((link) => (this.selectedNodes.has(link._from) ? link._to : null));

        const oneHopNodeIDs: Set<string | null> = new Set([...outNodes, ...inNodes]);

        // Remove null if it exists
        if (oneHopNodeIDs.has(null)) {
          oneHopNodeIDs.delete(null);
        }

        return oneHopNodeIDs;
      }
      return new Set();
    },

    nodeColorScale() {
      return store.getters.nodeColorScale;
    },

    tooltipStyle(): string {
      return `left: ${this.tooltipPosition.x}px; top: ${this.tooltipPosition.y}px`;
    },

    nodeTextStyle(): string {
      return `font-size: ${this.fontSize}pt;`;
    },

    svgOffset(): {x: number; y: number} {
      if (this.el === null) {
        return { x: 0, y: 0 };
      }

      return {
        x: (this.el as HTMLElement).offsetLeft,
        y: (this.el as HTMLElement).offsetTop,
      };
    },

    nestedBarWidth(): number {
      const hasGlyphs = this.nestedVariables.glyph.length !== 0;
      const totalColumns = this.nestedVariables.bar.length + (hasGlyphs ? 1 : 0);

      // Left padding + padding on right for each column
      const totalPadding = this.nestedPadding + totalColumns * this.nestedPadding;

      return (this.markerSize - totalPadding) / (totalColumns);
    },

    nestedBarHeight(): number {
      return this.markerSize - 24;
    },

    forceRadius(): number {
      return (this.markerSize / 2) * 1.5;
    },

    renderNested() {
      return store.getters.renderNested;
    },

    markerSize() {
      return store.getters.markerSize || 0;
    },

    fontSize() {
      return store.getters.fontSize || 0;
    },

    labelVariable() {
      return store.getters.labelVariable;
    },

    colorVariable() {
      return store.getters.colorVariable;
    },

    selectNeighbors() {
      return store.getters.selectNeighbors;
    },

    nestedVariables(): {bar: string[]; glyph: string[]} {
      return store.getters.nestedVariables;
    },

    linkVariables() {
      return store.getters.linkVariables;
    },

    attributeRanges() {
      return store.getters.attributeRanges;
    },

    attributeScales() {
      const scales: {[key: string]: ScaleLinear<number, number>} = {};

      if (Object.values(this.attributeRanges) !== undefined) {
        Object.values(this.attributeRanges).forEach((attr) => {
          scales[attr.attr] = scaleLinear()
            .domain([attr.min, attr.max])
            .range([0, this.nestedBarHeight]);
        });
      }
      return scales;
    },

    linkWidthScale() {
      return store.getters.linkWidthScale;
    },

<<<<<<< HEAD
    svgDimensions() {
      return {
        height: document.body.clientHeight,
        width: document.body.clientWidth - 256,
      };
=======
    directionalEdges() {
      return store.getters.directionalEdges;
>>>>>>> 3ec799ee
    },
  },

  created() {
    if (this.network !== null) {
      this.generateNodePositions(this.network.nodes);
    }
  },

  mounted() {
    this.el = this.$el;

    if (this.network !== null) {
      // Make the simulation
      const simulation = forceSimulation<Node, SimulationLink>()
        .force('center', forceCenter(this.el.clientWidth / 2, this.el.clientHeight / 2))
        .force('charge', forceManyBody().strength(-300))
        .force('link', forceLink().id((d) => { const datum = (d as Link); return datum._id; }))
        .force('collision', forceCollide(this.forceRadius));

      simulation
        .nodes(this.network.nodes);

      (simulation
        // eslint-disable-next-line @typescript-eslint/no-explicit-any
        .force('link') as any).links(this.simulationLinks);

      simulation.on('tick', () => {
        this.$forceUpdate();
      });

      store.commit.setSimulation(simulation);
    }
  },

  methods: {
    generateNodePositions(nodes: Node[]) {
      nodes.forEach((node) => {
        // If the position is not defined for x or y, generate it
        if (node.x === undefined || node.y === undefined) {
          // eslint-disable-next-line no-param-reassign
          node.x = Math.random() * this.svgDimensions.width;
          // eslint-disable-next-line no-param-reassign
          node.y = Math.random() * this.svgDimensions.height;
        }
      });
    },

    selectNode(node: Node) {
      if (this.selectedNodes.has(node._id)) {
        store.commit.removeSelectedNode(node._id);
      } else {
        store.commit.addSelectedNode(node._id);
      }
    },

    dragNode(node: Node, event: MouseEvent) {
      event.preventDefault();

      const moveFn = (evt: Event) => {
        // eslint-disable-next-line no-param-reassign
        node.x = (evt as MouseEvent).clientX - this.svgOffset.x - (this.markerSize / 2);
        // eslint-disable-next-line no-param-reassign
        node.y = (evt as MouseEvent).clientY - this.svgOffset.y - (this.markerSize / 2);
        this.$forceUpdate();
      };

      const stopFn = () => {
        (this.$refs.svg as Element).removeEventListener('mousemove', moveFn);
        (this.$refs.svg as Element).removeEventListener('mouseup', stopFn);
      };

      (this.$refs.svg as Element).addEventListener('mousemove', moveFn);
      (this.$refs.svg as Element).addEventListener('mouseup', stopFn);
    },

    showTooltip(element: Node | Link, event: MouseEvent) {
      this.tooltipPosition = {
        x: event.clientX,
        y: event.clientY,
      };

      this.tooltipMessage = element._id;
      this.toggleTooltip = true;
    },

    hideTooltip() {
      this.tooltipMessage = '';
      this.toggleTooltip = false;
    },

    nodeTranslate(node: Node): string {
      let forcedX = node.x || 0;
      let forcedY = node.y || 0;

      const svgEdgePadding = 5;

      const minimumX = svgEdgePadding;
      const minimumY = svgEdgePadding;
      const maximumX = this.svgDimensions.width - this.markerSize - svgEdgePadding;
      const maximumY = this.svgDimensions.height - this.markerSize - svgEdgePadding;

      // Ideally we would update node.x and node.y, but those variables are being changed
      // by the simulation. My solution was to use these forcedX and forcedY variables.
      if (forcedX < minimumX) { forcedX = minimumX; }
      if (forcedX > maximumX) { forcedX = maximumX; }
      if (forcedY < minimumY) { forcedY = minimumY; }
      if (forcedY > maximumY) { forcedY = maximumY; }

      // Update the node position with this forced position
      // eslint-disable-next-line no-param-reassign
      node.x = forcedX;
      // eslint-disable-next-line no-param-reassign
      node.y = forcedY;

      // Use the forced position, because the node.x is updated by simulation
      return `translate(${forcedX}, ${forcedY})`;
    },

    arcPath(link: Link): string {
      if (this.network !== null) {
        const fromNode = this.network.nodes.find((node) => node._id === link._from);
        const toNode = this.network.nodes.find((node) => node._id === link._to);

        if (fromNode === undefined || toNode === undefined) {
          throw new Error('Couldn\'t find the source or target for a link, didn\'t draw arc.');
        }

        if (fromNode.x === undefined || fromNode.y === undefined || toNode.x === undefined || toNode.y === undefined) {
          throw new Error('_from or _to node didn\'t have an x or a y position.');
        }

        const x1 = fromNode.x + this.markerSize / 2;
        const y1 = fromNode.y + this.markerSize / 2;
        const x2 = toNode.x + this.markerSize / 2;
        const y2 = toNode.y + this.markerSize / 2;

        const dx = x2 - x1;
        const dy = y2 - y1;
        const dr = Math.sqrt(dx * dx + dy * dy);
        const sweep = 1;
        const xRotation = 0;
        const largeArc = 0;

        if (this.straightEdges) {
          return (`M ${x1} ${y1} L ${x2} ${y2}`);
        }
        return (`M ${x1}, ${y1} A ${dr}, ${dr} ${xRotation}, ${largeArc}, ${sweep} ${x2},${y2}`);
      }
      return '';
    },

    isSelected(nodeID: string): boolean {
      return this.selectedNodes.has(nodeID);
    },

    nodeGroupClass(node: Node): string {
      if (this.selectedNodes.size > 0) {
        const selected = this.isSelected(node._id);
        const inOneHop = this.selectNeighbors ? this.oneHop.has(node._id) : false;
        const selectedClass = selected || inOneHop ? '' : 'muted';
        return `nodeGroup ${selectedClass}`;
      }
      return 'nodeGroup';
    },

    nodeClass(node: Node): string {
      const selected = this.isSelected(node._id);
      const selectedClass = selected ? 'selected' : '';

      return `node nodeBox nodeBorder ${selectedClass}`;
    },

    linkGroupClass(link: Link): string {
      if (this.selectedNodes.size > 0) {
        const selected = this.isSelected(link._from) || this.isSelected(link._to);
        const selectedClass = selected && this.selectNeighbors ? '' : 'muted';
        return `linkGroup ${selectedClass}`;
      }
      return 'linkGroup';
    },

    linkStyle(link: Link): string {
      const linkColor = this.linkVariables.color === '' ? '#888888' : this.nodeColorScale(link[this.linkVariables.color]);
      const linkWidth = this.linkVariables.width === '' ? 1 : this.linkWidthScale(link[this.linkVariables.width]);

      return `stroke: ${linkColor}; stroke-width: ${linkWidth}px;`;
    },

    glyphStyle(value: string) {
      return `fill: ${this.nodeColorScale(value)};`;
    },
  },
});
</script>

<template>
  <div>
    <svg
      ref="svg"
      :width="svgDimensions.width"
      :height="svgDimensions.height"
    >
      <g
        class="links"
      >
        <g
          v-for="link of network.edges"
          :key="link._id"
          :class="linkGroupClass(link)"
          @mouseover="showTooltip(link, $event)"
          @mouseout="hideTooltip"
        >
          <path
            :id="`${link._key}_path`"
            class="link"
            :d="arcPath(link)"
            :style="linkStyle(link)"
          />

          <text
            v-if="directionalEdges"
            dominant-baseline="middle"
          >
            <textPath
              :href="`#${link._key}_path`"
              startOffset="50%"
            >
              ▶
            </textPath>
          </text>
        </g>
      </g>

      <g class="nodes">
        <g
          v-for="node of network.nodes"
          :key="node._id"
          :transform="nodeTranslate(node)"
          :class="nodeGroupClass(node)"
        >
          <rect
            :class="nodeClass(node)"
            :width="markerSize"
            :height="markerSize"
            :fill="nodeColorScale(node[colorVariable])"
            :rx="!renderNested ? (markerSize / 2) : 0"
            :ry="!renderNested ? (markerSize / 2) : 0"
            @click="selectNode(node)"
            @mouseover="showTooltip(node, $event)"
            @mouseout="hideTooltip"
            @mousedown="dragNode(node, $event)"
          />
          <rect
            class="labelBackground"
            height="1em"
            :y="!renderNested ? (markerSize / 2) - 8 : 0"
            :width="markerSize"
          />
          <text
            class="label"
            :dy="!renderNested ? markerSize / 2 + 2: 10"
            :dx="markerSize / 2"
            :style="nodeTextStyle"
          >{{ node[labelVariable] }}</text>

          <g
            v-if="renderNested"
            class="nested"
          >

            <!-- White background bar -->
            <rect
              v-for="(barVar, i) of nestedVariables.bar"
              :key="`${node}_${barVar}_background`"
              class="bar"
              :width="nestedBarWidth"
              :height="nestedBarHeight"
              style="fill: white;"
              :x="((nestedBarWidth + nestedPadding) * i) + nestedPadding"
              y="20"
            />

            <!-- Foreground colored bar -->
            <rect
              v-for="(barVar, i) of nestedVariables.bar"
              :key="`${node}_${barVar}_foreground`"
              class="bar"
              :width="nestedBarWidth"
              :height="attributeScales[barVar](node[barVar])"
              style="fill: blue;"
              :x="((nestedBarWidth + nestedPadding) * i) + nestedPadding"
              :y="20 + nestedBarHeight - attributeScales[barVar](node[barVar])"
            />

            <!-- Glyphs -->
            <rect
              v-for="(glyphVar, i) of nestedVariables.glyph"
              :key="`${node}_${glyphVar}_glyph`"
              class="glyph"
              :width="nestedBarWidth"
              :height="nestedBarHeight/2/nestedVariables.glyph.length"
              :y="20 + (i * (nestedBarHeight/2/nestedVariables.glyph.length + 5))"
              :x="((nestedBarWidth + nestedPadding) * nestedVariables.bar.length) + nestedPadding"
              rx="100"
              ry="100"
              :style="glyphStyle(node[glyphVar])"
            />
            <g />
          </g>
        </g>
      </g>
    </svg>

    <div
      v-if="toggleTooltip"
      class="tooltip"
      :style="tooltipStyle"
    >
      ID: {{ tooltipMessage }}
    </div>
  </div>
</template>

<style scoped>
.tooltip {
  position: absolute;
  background-color: white;

  font-size: 12.5px;
  color: #000;
  border-radius: 5px;
  padding: 5px;
  pointer-events: none;
  -webkit-box-shadow: 0 4px 8px 0 rgba(0,0,0,.2);
  box-shadow: 0 4px 8px 0 rgba(0,0,0,.2);
  max-width: 400px
}

.links >>> path,
.edgeLegend {
    fill: none;
    opacity: .8;
}

.bar, .glyph, .nested {
  pointer-events: none;
}

.axisLine {
    stroke-width: 2px;
    stroke: black;
}

.sizeCircle {
    fill: rgb(110, 110, 110);
}

.nodeBorder {
    stroke-width: 7px;
    stroke: white;
}

.label {
    fill: #3a3a3a;
    text-anchor: middle;
    dominant-baseline: middle;
    -webkit-user-select: none;
    -khtml-user-select: none;
    -moz-user-select: -moz-none;
    -o-user-select: none;
    user-select: none;
}

.selectBox {
    stroke: rgb(94, 94, 94);
    fill: white;
    stroke-width: 2px;
}

.label,
.selectBox,
.labelBackground {
    pointer-events: none;
}

.legendLabel,
.catLegend {
    font-size: 1em;
}

.muted {
    opacity: .2;
}

.hideLabel {
    visibility: hidden;
}

.frame {
    fill: white;
    stroke-width: 1px;
    stroke: black;
}

.barGroup>.bar {
    stroke-width: 2px;
    stroke: white;
    fill: rgb(167, 197, 158);
}

.nodeGroup {
    cursor: pointer;
}

#node-link-svg {
    display: inline-flex;
}

#disableInteraction {
    fill: white;
    opacity: .7;
}

.input {
    width: 60% !important;
}

.input.searchInput {
    width: 65% !important;
}

.node {
    stroke-width: 1px;
    stroke: rgb(200, 200, 200);
}

.node.selected {
    stroke-width: 6px;
    stroke: #F8CF91;
}

.selected .labelBackground.nested {
    fill: #ea9b0f;
    opacity: .6;
}

#finished,
#next,
#previous {
    margin: 50px 0px 0px 0px;
    padding: 10px;
    background-color: rgb(3, 93, 158);
    color: white;
    font-size: 20px;
    font-weight: bold;
}

.button.clicked {
    color: rgb(217, 99, 3) !important;
}

.button.condition {
    margin: 0px 0px 0px 10px;
    background-color: rgb(192, 192, 192);
    color: rgb(57, 57, 57);
    font-weight: bold;
}

.labelBackground.nested {
    opacity: .2;
    fill: rgb(112, 112, 112);
}

.labelBackground {
    opacity: .4;
    fill: rgb(255, 255, 255);
}

#vis {
    display: flex;
}

.ticks {
    font-size: 12px;
}

</style><|MERGE_RESOLUTION|>--- conflicted
+++ resolved
@@ -155,16 +155,15 @@
       return store.getters.linkWidthScale;
     },
 
-<<<<<<< HEAD
     svgDimensions() {
       return {
         height: document.body.clientHeight,
         width: document.body.clientWidth - 256,
       };
-=======
+    },
+
     directionalEdges() {
       return store.getters.directionalEdges;
->>>>>>> 3ec799ee
     },
   },
 
