--- conflicted
+++ resolved
@@ -135,12 +135,15 @@
             <v-divider class="mt-4" />
 
             <v-select 
-<<<<<<< HEAD
               v-model="linkWidthVariable"
               label="Label Variable"
               :items="linkVariableList"
               :options="linkVariableList"
-=======
+              />
+
+            <v-divider class="mt-4" />
+
+            <v-select
               v-model="labelVariable"
               label="Label Variable"
               :items="variableList"
@@ -154,7 +157,6 @@
               label="Color Variable"
               :items="colorVariableList"
               :options="colorVariableList"
->>>>>>> ead37d71
             />
 
             <v-divider class="mt-4" />
@@ -204,6 +206,7 @@
               selectNeighbors,
               labelVariable,
               colorVariable,
+              linkWidthVariable,
             }"
             @restart-simulation="hello()"
             />
