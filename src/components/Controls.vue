<script lang="ts">
import Vue from 'vue';
import Legend from '@/components/MultiLink/Legend.vue';

import store from '@/store';
import { Node, Link, Network } from '@/types';

export default Vue.extend({
  components: {
    Legend,
  },

  data() {
    return {
      searchTerm: '' as string,
      searchErrors: [] as string[],
    };
  },

  computed: {
    graphStructure() {
      return store.getters.network;
    },

    multiVariableList(): Set<string | null> {
      if (this.graphStructure !== null) {
        // Loop through all nodes, flatten the 2d array, and turn it into a set
        const allVars: Set<string> = new Set();
        this.graphStructure.nodes.map((node: Node) => Object.keys(node).forEach((key) => allVars.add(key)));
        allVars.delete('_id');
        allVars.delete('_rev');
        allVars.delete('vx');
        allVars.delete('vy');
        allVars.delete('x');
        allVars.delete('y');
        allVars.delete('index');
        return allVars;
      }
      return new Set();
    },

    variableList(): Set<string | null> {
      return this.multiVariableList.add(null);
    },

    colorVariableList(): Set<string | null> {
      return this.variableList.add('table');
    },

    linkVariableList(): Set<string | null> {
      if (this.graphStructure !== null) {
        // Loop through all links, flatten the 2d array, and turn it into a set
        const allVars: Set<string> = new Set();
        this.graphStructure.edges.map((link: Link) => Object.keys(link).forEach((key) => allVars.add(key)));

        allVars.delete('_id');
        allVars.delete('_rev');
        allVars.delete('source');
        allVars.delete('target');
        allVars.delete('index');

        return allVars;
      }
      return new Set();
    },

    renderNested: {
      get() {
        return store.getters.renderNested;
      },
      set(value: boolean) {
        return store.commit.setRenderNested(value);
      },
    },

    markerSize: {
      get() {
        return store.getters.markerSize || 0;
      },
      set(value: number) {
        store.commit.setMarkerSize(value);
      },
    },

    fontSize: {
      get() {
        return store.getters.fontSize || 0;
      },
      set(value: number) {
        store.commit.setFontSize(value);
      },
    },

    labelVariable: {
      get() {
        return store.getters.labelVariable;
      },
      set(value: string) {
        store.commit.setLabelVariable(value);
      },
    },

    colorVariable: {
      get() {
        return store.getters.colorVariable;
      },
      set(value: string) {
        store.commit.setColorVariable(value);
      },
    },

    selectNeighbors: {
      get() {
        return store.getters.selectNeighbors;
      },
      set(value: boolean) {
        store.commit.setSelectNeighbors(value);
      },
    },

    directionalEdges: {
      get() {
        return store.getters.directionalEdges;
      },
      set(value: boolean) {
        store.commit.setDirectionalEdges(value);
      },
    },

<<<<<<< HEAD
    controlsWidth(): number {
      return store.getters.controlsWidth;
=======
    network(): Network | null {
      return store.getters.network;
    },

    autocompleteItems(): string[] {
      if (this.network !== null) {
        return this.network.nodes.map((node) => node._key);
      }
      return [];
>>>>>>> 961cb3ff
    },
  },

  methods: {
    startSimulation() {
      store.commit.startSimulation();
    },

    stopSimulation() {
      store.commit.stopSimulation();
    },

    releaseNodes() {
      store.dispatch.releaseNodes();
    },

    exportGraph() {
      const a = document.createElement('a');
      a.href = URL.createObjectURL(
        new Blob(
          [JSON.stringify(this.graphStructure)],
          { type: 'text/json' },
        ),
      );
      a.download = `${store.getters.networkName || 'unknown_graph'}.json`;
      a.click();
    },

    search() {
      const searchErrors: string[] = [];
      if (this.network !== null) {
        const nodeToSelect = this.network.nodes.find((node) => node._key === this.searchTerm);

        if (nodeToSelect !== undefined) {
          store.commit.addSelectedNode(nodeToSelect._id);
        } else {
          searchErrors.push('Enter a node to search');
        }
      }

      this.searchErrors = searchErrors;
    },
  },
});
</script>

<template>
  <div>
    <v-navigation-drawer
      app
      class="app-sidebar"
      fixed
      permanent
      stateless
      value="true"
      :width="controlsWidth"
    >
      <v-toolbar color="grey lighten-2">
        <v-toolbar-title class="d-flex align-center">
          <div>
            <v-row class="mx-0 align-center">
              <v-col class="pb-0 pt-2 px-0">
                <img
                  class="app-logo"
                  src="../assets/logo/app_logo.svg"
                  alt="Multinet"
                  width="100%"
                >
              </v-col>
              <v-col class="text-left">
                MultiLink
              </v-col>
            </v-row>
          </div>
        </v-toolbar-title>
        <v-spacer />
        <!-- login-menu / -->
      </v-toolbar>

      <!-- control panel content -->
      <v-list class="pa-0">
        <v-subheader class="grey darken-3 py-0 white--text">
          Controls
        </v-subheader>

        <div class="pa-4">
          <v-list-item class="px-0">
            <v-autocomplete
              v-model="searchTerm"
              label="Search for Node"
              :items="autocompleteItems"
              :error-messages="searchErrors"
            />

            <v-btn
              class="ml-2"
              color="primary"
              depressed
              small
              @click="search"
            >
              Search
            </v-btn>
          </v-list-item>

          <v-list-item class="px-0">
            <v-select
              v-model="labelVariable"
              label="Label Variable"
              :items="Array.from(variableList)"
              multiple
              outlined
              chips
              dense
              deletable-chips
              small-chips
              persistent-hint
            />
          </v-list-item>

          <v-list-item class="px-0">
            <v-select
              v-model="colorVariable"
              label="Color Variable"
              :items="Array.from(colorVariableList)"
              multiple
              outlined
              chips
              dense
              deletable-chips
              small-chips
              persistent-hint
            />
          </v-list-item>

          <v-list-item class="px-0">
            <v-list-item-action class="mr-3">
              <v-switch
                v-model="renderNested"
                class="ma-0"
                hide-details
              />
            </v-list-item-action>
            <v-list-item-content> Display Charts </v-list-item-content>
          </v-list-item>

          <v-list-item class="px-0">
            <v-list-item-action class="mr-3">
              <v-switch
                v-model="directionalEdges"
                class="ma-0"
                hide-details
              />
            </v-list-item-action>
            <v-list-item-content> Directional Edges </v-list-item-content>
          </v-list-item>

          <v-list-item class="px-0">
            <v-list-item-action class="mr-3">
              <v-switch
                v-model="selectNeighbors"
                class="ma-0"
                hide-details
              />
            </v-list-item-action>
            <v-list-item-content> Autoselect Neighbors </v-list-item-content>
          </v-list-item>

          <v-card-subtitle class="pb-0 pl-0">
            Marker Size
          </v-card-subtitle>
          <v-slider
            v-model="markerSize"
            :min="10"
            :max="100"
            :label="String(markerSize)"
            inverse-label
            hide-details
          />

          <v-card-subtitle class="pb-0 pl-0">
            Font Size
          </v-card-subtitle>
          <v-slider
            v-model="fontSize"
            :min="6"
            :max="20"
            :label="String(fontSize)"
            inverse-label
            hide-details
          />

          <v-row>
            <v-col cols="5">
              <v-btn
                class="px-2"
                color="grey darken-3"
                depressed
                text
                small
                @click="releaseNodes"
              >
                <v-icon small>
                  mdi-pin-off
                </v-icon>
                Release
              </v-btn>
            </v-col>

            <v-col
              cols="3"
              class="px-0"
            >
              <v-btn
                class="ml-2 px-1"
                color="primary"
                depressed
                small
                @click="startSimulation"
              >
                <v-icon small>
                  mdi-play
                </v-icon>
                Start
              </v-btn>
            </v-col>

            <v-col
              cols="3"
              class="px-0"
            >
              <v-btn
                class="ml-4 px-1"
                color="primary"
                depressed
                small
                @click="stopSimulation"
              >
                <v-icon small>
                  mdi-stop
                </v-icon>
                Stop
              </v-btn>
            </v-col>
          </v-row>

          <v-list-item class="px-0">
            <v-btn
              block
              class="ml-0"
              color="grey darken-3 white--text"
              depressed
              @click="exportGraph"
            >
              Export Graph
            </v-btn>
          </v-list-item>
        </div>

        <v-subheader class="grey darken-3 py-0 white--text">
          Legend
        </v-subheader>
        <Legend
          v-if="multiVariableList.has('_key')"
          ref="legend"
          class="mt-4"
          v-bind="{
            graphStructure,
            multiVariableList,
            linkVariableList,
          }"
        />
      </v-list>
    </v-navigation-drawer>
  </div>
</template>

<style scoped>
.app-logo {
  width: 36px;
}
.v-icon {
  padding-top: 2px;
}
</style><|MERGE_RESOLUTION|>--- conflicted
+++ resolved
@@ -127,10 +127,10 @@
       },
     },
 
-<<<<<<< HEAD
     controlsWidth(): number {
       return store.getters.controlsWidth;
-=======
+    },
+
     network(): Network | null {
       return store.getters.network;
     },
@@ -140,7 +140,6 @@
         return this.network.nodes.map((node) => node._key);
       }
       return [];
->>>>>>> 961cb3ff
     },
   },
 
