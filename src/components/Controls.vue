<script>
import NodeLink from '@/components/NodeLink/NodeLink.vue';

import { setUpProvenance } from "@/lib/provenance";
import { getUrlVars } from "@/lib/utils";
import { loadData } from "@/lib/multinet";

/**
 * Demo Controls.  This component is meant to demo
 * the capabilities of the NodeLink vis.
 *
 * You'll probably want the controls to look or
 * work differently in your app, so it's recommended that you
 * implement the controls yourself.
 */
export default {
  components: {
    NodeLink,
  },

  data() {
    /**
     * State shared between the view (NodeLink graph)
     * and the controller (dialog box or other UI).
     */
    return {
      app: null,
      provenance: null,
      graphStructure: {
        nodes: [],
        links: []
      },
      nodeMarkerSize: 50,
      nodeMarkerType: "Circle",
      nodeFontSize: 14,
      workspace: null,
      graph: null,
      selectNeighbors: true,
<<<<<<< HEAD
      renderNested: false,
=======
      labelVariable: "_key",
      colorVariable: "table",
>>>>>>> 5dbe3b01
    };
  },

  computed: {
    variableList() {
      if (typeof this.graphStructure.nodes[0] !== 'undefined') {
        return Object.keys(this.graphStructure.nodes[0]) 
      } else {
        return []
      }
    },
    colorVariableList() {
      if (typeof this.graphStructure.nodes[0] !== 'undefined') {
        return Object.keys(this.graphStructure.nodes[0]).concat(["table"]) 
      } else {
        return []
      }
    }
  },

  /**
   * This is the "entrypoint" into this application.
   * Notice the v-if dependency in the template above.
   */
  async mounted() {
    const { workspace, graph } = getUrlVars();
    if (!workspace || !graph) {
      throw new Error(
        `Workspace and graph must be set! workspace=${workspace} graph=${graph}`
      );
    }
    this.graphStructure = await loadData(workspace, graph);
    const { provenance, app } = setUpProvenance(this.graphStructure.nodes);
    this.app = app;
    this.provenance = provenance;
    this.workspace = workspace;
    this.graph = graph;
  },

  methods: {
    startSimulation() {
      this.$refs.nodelink.startSimulation();
    },

    stopSimulation() {
      this.$refs.nodelink.stopSimulation();
    },

    releaseNodes() {
      this.$refs.nodelink.releaseNodes();
    },

    exportGraph() {
      const a = document.createElement('a');
      a.href = URL.createObjectURL(new Blob([JSON.stringify(this.graphStructure)], {
        type: `text/json`
      }));
      a.download = "graph.json";
      a.click();
    },
  },
};
</script>

<template>
  <v-container fluid>
    <v-row class="flex-nowrap">
      <!-- control panel content -->
      <v-col class="mt-4" cols="3">
        <v-card>
          <v-card-title class="pb-6">MultiNet Node Link Controls</v-card-title>

          <v-card-text>
            <v-card-subtitle class="pb-0 pl-0">Marker Type</v-card-subtitle>
            <v-radio-group v-model="nodeMarkerType">
              <v-radio name="active" label="Circle" value="Circle"></v-radio>
              <v-radio name="active" label="Rectangle" value="Rectangle"></v-radio>                
            </v-radio-group>

            <v-divider class="mt-4" />

            <v-card-subtitle class="pb-0 pl-0">Marker Size</v-card-subtitle>
            <v-slider
              v-model="nodeMarkerSize"
              :min="10"
              :max="100"
              :label="String(nodeMarkerSize)"
              inverse-label
              hide-details
            />

            <v-divider class="mt-4" />

            <v-card-subtitle class="pb-0 pl-0">Font Size</v-card-subtitle>
            <v-slider
              v-model="nodeFontSize"
              :min="10"
              :max="30"
              :label="String(nodeFontSize)"
              inverse-label
              hide-details
            />

            <v-divider class="mt-4" />

            <v-select 
              v-model="labelVariable"
              label="Label Variable"
              :items="variableList"
              :options="variableList"
            />

            <v-divider class="mt-4" />

            <v-select 
              v-model="colorVariable"
              label="Color Variable"
              :items="colorVariableList"
              :options="colorVariableList"
            />

            <v-divider class="mt-4" />

            <v-card-subtitle class="pb-0 px-0" style="display: flex; align-items: center; justify-content: space-between">
              Render Nested Elements
              <v-switch
                class="ma-0"
                v-model="renderNested"
                :disabled="nodeMarkerType === 'Circle'"
                hide-details
              />
            </v-card-subtitle>

            <v-divider class="mt-4" />

            <v-card-subtitle class="pb-0 px-0" style="display: flex; align-items: center; justify-content: space-between">
              Autoselect neighbors
              <v-switch
                class="ma-0"
                v-model="selectNeighbors"
                hide-details
              />
            </v-card-subtitle>
          </v-card-text>

          <v-card-actions>
            <v-btn small @click="startSimulation">Start Simulation</v-btn>
          </v-card-actions>

          <v-card-actions>
            <v-btn small @click="stopSimulation">Stop Simulation</v-btn>
          </v-card-actions>

          <v-card-actions>
            <v-btn small @click="releaseNodes">Release Pinned Nodes</v-btn>
          </v-card-actions>

          <v-card-actions>
            <v-btn small @click="exportGraph">Export Graph</v-btn>
          </v-card-actions>
        </v-card>

      </v-col>

      <!-- node-link component -->
      <v-col>
        <v-row row wrap class="ma-0 pa-0">
          <node-link
            ref="nodelink"
            v-if="workspace"
            v-bind="{
              graphStructure,
              provenance,
              app,
              nodeMarkerHeight: nodeMarkerSize,
              nodeMarkerLength: nodeMarkerSize,
              nodeMarkerType: nodeMarkerType,
              nodeFontSize,
              selectNeighbors,
<<<<<<< HEAD
              renderNested,
=======
              labelVariable,
              colorVariable,
>>>>>>> 5dbe3b01
            }"
            @restart-simulation="hello()"
            />
        </v-row>
      </v-col>
    </v-row>
  </v-container>
</template><|MERGE_RESOLUTION|>--- conflicted
+++ resolved
@@ -36,12 +36,9 @@
       workspace: null,
       graph: null,
       selectNeighbors: true,
-<<<<<<< HEAD
       renderNested: false,
-=======
       labelVariable: "_key",
       colorVariable: "table",
->>>>>>> 5dbe3b01
     };
   },
 
@@ -221,12 +218,9 @@
               nodeMarkerType: nodeMarkerType,
               nodeFontSize,
               selectNeighbors,
-<<<<<<< HEAD
               renderNested,
-=======
               labelVariable,
               colorVariable,
->>>>>>> 5dbe3b01
             }"
             @restart-simulation="hello()"
             />
