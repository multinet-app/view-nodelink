/**
 * updateVis and its child functions
 */

import * as d3 from "d3";

function arcPath(leftHand, d, state = false) {
  const {
    graphStructure,
    nodeMarkerLength,
    nodeMarkerHeight,
    visMargins,
    visDimensions,
    straightEdges,
    reloaded,
  } = this;

  let source = state ? { x: state.nodePos[d.source.id].x, y: state.nodePos[d.source.id].y } :
    d.source;
  let target = state ? { x: state.nodePos[d.target.id].x, y: state.nodePos[d.target.id].y } :
    d.target;

  if (reloaded) {
    source = graphStructure.nodes.find(x => x.id === source.id)
    target = graphStructure.nodes.find(x => x.id === target.id)
  }

  let x1 = leftHand ? parseFloat(source.x) + nodeMarkerLength / 2 : target.x,
    y1 = leftHand ? parseFloat(source.y) + nodeMarkerHeight / 2 : target.y,
    x2 = leftHand ? parseFloat(target.x) + nodeMarkerLength / 2 : source.x,
    y2 = leftHand ? parseFloat(target.y) + nodeMarkerHeight / 2 : source.y;

  const horizontalSpace = visDimensions.width - visMargins.left - visMargins.right - nodeMarkerLength;
  const verticalSpace = visDimensions.height - visMargins.bottom - visMargins.top - nodeMarkerHeight;
  x1 = Math.max(visMargins.left + nodeMarkerLength / 2, Math.min(horizontalSpace + visMargins.left + nodeMarkerLength / 2, x1));
  y1 = Math.max(visMargins.top + nodeMarkerHeight / 2, Math.min(verticalSpace + visMargins.top + nodeMarkerHeight / 2, y1));
  x2 = Math.max(visMargins.left + nodeMarkerLength / 2, Math.min(horizontalSpace + visMargins.left + nodeMarkerLength / 2, x2));
  y2 = Math.max(visMargins.top + nodeMarkerHeight / 2, Math.min(verticalSpace + visMargins.top + nodeMarkerHeight / 2, y2));

  const dx = x2 - x1
  const dy = y2 - y1
  const dr = Math.sqrt(dx * dx + dy * dy)
  const drx = dr
  const dry = dr
  const sweep = 1
  const xRotation = 0
  const largeArc = 0

  if (straightEdges) {
    return (`M ${x1} ${y1} L ${x2} ${y2}`);
  } else {
    return (`M ${x1}, ${y1} A ${drx}, ${dry} ${xRotation}, ${largeArc}, ${sweep} ${x2},${y2}`);
  }
}

function dragstarted(d) {
  d.fx = d.x;
  d.fy = d.y;
  this.wasDragged = true;
}

function dragged(d) {
  d.fx = d3.event.x;
  d.fy = d3.event.y;
  d.x = d3.event.x;
  d.y = d3.event.y;
  this.dragNode();
}

function dragended() {
  const { wasDragged, app, graphStructure, provenance } = this;
  if (wasDragged) {
    //update node position in state graph;
    // updateState("Dragged Node");
    let action = {
      label: "Dragged Node",
      action: () => {
        const currentState = app.currentState();
        //add time stamp to the state graph
        currentState.time = Date.now();
        //Add label describing what the event was
        currentState.event = "Dragged Node";
        //Update node positions
        graphStructure.nodes.map(
          n => (currentState.nodePos[n.id] = { x: n.x, y: n.y })
        );
        return currentState;
      },
      args: []
    };

    provenance.applyAction(action);
  }
  this.wasDragged = false;
}

function dragNode() {
  const {
    svg,
    visDimensions,
    visMargins,
    nodeMarkerHeight,
    nodeMarkerLength,
  } = this;

  svg
    .selectAll(".linkGroup")
    .select("path")
    .attr("d", d => this.arcPath(1, d, false));

  // Get the total space available on the svg
  let horizontalSpace =
    visDimensions.width - visMargins.right - nodeMarkerLength;
  let verticalSpace =
    visDimensions.height - visMargins.top - nodeMarkerHeight;

  // Don't allow nodes to be dragged off the main svg area
  svg
    .selectAll(".nodeGroup").attr("transform", d => {
      d.x = Math.max(visMargins.left, Math.min(horizontalSpace, d.x));
      d.y = Math.max(visMargins.top, Math.min(verticalSpace, d.y));
      return "translate(" + d.x + "," + d.y + ")";
    });
}

function hideTooltip() {
  this.svg.select('.tooltip').transition().duration(100).style("opacity", 0);
}

function makeSimulation() {
  const {
    visDimensions,
    graphStructure,
    nodeMarkerLength,
    nodeMarkerHeight,
    nodeMarkerType,
  } = this;

  const simulation = d3
    .forceSimulation()
    .force("link", d3.forceLink().id(d => d.id))
    .force("charge", d3.forceManyBody().strength(-300))
    .force(
      "center",
      d3.forceCenter(
        visDimensions.width / 2,
        visDimensions.height / 2
      )
    );

  simulation.nodes(graphStructure.nodes);

  simulation.force("link").links(graphStructure.links);
  simulation.force("link").distance(() => 60)

  simulation.force("center");

  simulation.on("tick", () => this.dragNode());

  simulation.force("collision", 
    d3.forceCollide()
    .radius(getForceRadii(nodeMarkerLength, nodeMarkerHeight, nodeMarkerType))
    .strength(0.7)
    .iterations(10)
  );

  // Start the simulation with an alpha target and an alpha min
  // that's a little larger so the sim ends
  simulation.alphaMin(0.025);
  simulation.alphaTarget(0.02).restart();

  return simulation;
}

<<<<<<< HEAD
function getForceRadii(nodeMarkerLength, nodeMarkerHeight, nodeMarkerType) {
  if (nodeMarkerType === "Circle") {
    return d3.max([nodeMarkerLength / 2, nodeMarkerHeight / 2]) * 1.5
  } else {
    return d3.max([nodeMarkerLength , nodeMarkerHeight]) * 0.8
  }
}

function nodeFill(node, renderNested) {
  if (renderNested) {
    return "#DDDDDD"
  } else {
    const { attributes, colorClasses, nodeColors } = this;
    if (attributes.nodeFill === "table") {
      const index = colorClasses.findIndex(d => { return d === node.id.split("/")[0] }) % 5
      return nodeColors[index]
    }
}
}

=======
>>>>>>> 5dbe3b01
function showTooltip(data, delay = 200) {
  let tooltip = this.svg.select('.tooltip');
  tooltip.html(data)
    .style("left", (d3.event.clientX + 10) + "px")
    .style("top", (d3.event.clientY - 20) + "px");
  tooltip.transition().duration(delay).style("opacity", .9);
}


function updateVis() {
  const {
    attributes,
    edgeColor,
    graphStructure,
    nodeFontSize,
    labelVariable,
    nodeMarkerLength,
    nodeMarkerHeight,
    nodeMarkerType,
    svg,
    visMargins,
    visDimensions,
<<<<<<< HEAD
    renderNested
=======
    colorVariable,
    nodeColorScale,
>>>>>>> 5dbe3b01
  } = this;

  let node = svg
    .select(".nodes")
    .selectAll(".nodeGroup")
    .data(graphStructure.nodes);

  const nodeEnter = node
    .enter()
    .append("g")
    .attr("class", "nodeGroup")
  nodeEnter.append("rect").attr("class", "nodeBorder nodeBox");
  nodeEnter.append("rect").attr("class", "node nodeBox");
  nodeEnter.append("rect").attr("class", "labelBackground");
  nodeEnter.append("text").classed("label", true);
  node.exit().remove();

  node = nodeEnter.merge(node);

  node.classed("muted", false)
    .classed("selected", false)
    .attr("transform", d => {
      // Get the space we have to work with
      const horizontalSpace = visDimensions.width - visMargins.left - visMargins.right - (2 * nodeMarkerLength);
      const verticalSpace = visDimensions.height - visMargins.bottom - visMargins.top - (2 * nodeMarkerHeight);
      // If no x,y defined, get a random place in the space we have and bump it over by 1 margin
      d.x = d.x === undefined ? (Math.random() * horizontalSpace) + visMargins.left : Math.max(visMargins.left, Math.min(visDimensions.width - nodeMarkerLength - visMargins.right, d.x));
      d.y = d.y === undefined ? (Math.random() * verticalSpace) + visMargins.top : Math.max(visMargins.top, Math.min(visDimensions.height - nodeMarkerHeight - visMargins.bottom, d.y));
      return "translate(" + d.x + "," + d.y + ")";
    });

  node
    .selectAll(".nodeBox")
    .attr("width", () => nodeMarkerLength)
    .attr("height", () => nodeMarkerHeight)
    .attr("rx", () => { 
      if (nodeMarkerType === "Circle") {
        return nodeMarkerLength / 2 
      } else {
        return 0
      }
    })
    .attr("ry", () => { 
      if (nodeMarkerType === "Circle") {
        return nodeMarkerLength / 2 
      } else {
        return 0
      }
    });

  node.select('.node')
<<<<<<< HEAD
    .style("fill", d => this.nodeFill(d, renderNested))
=======
    .style("fill", d => {
      if (colorVariable === "table") {
        let table = d["id"].split("/")[0]
        return nodeColorScale(table)
      } else {
        return nodeColorScale(d[colorVariable])
      }
    })
>>>>>>> 5dbe3b01
    .on("click", (d) => this.nodeClick(d))
    .on("mouseover", (d) => {
      this.showTooltip(d.id);
    })


  node
    .select("text")
    .text(d => d[labelVariable])
    .style("font-size", nodeFontSize + "pt")
    .attr("dx", () => {
      return nodeMarkerLength / 2
    })
    .attr("dy", () => {
      if (nodeMarkerType === "Circle" || !renderNested) {
        return (nodeMarkerHeight / 2) + 2
      } else {
        return 8
      }
    })

  node
    .select(".labelBackground")
    .attr("y", () => {
      if (nodeMarkerType === "Circle" || !renderNested) {
        return (nodeMarkerHeight / 2) - 8
      } else {
        return 0
      }
    })
    .attr("width", () => nodeMarkerLength)
    .attr('height', "1em")

  node.call(
    d3
      .drag()
      .on("start", (d) => this.dragstarted(d))
      .on("drag", (d) => this.dragged(d))
      .on("end", () => this.dragended())
  );

  //Draw Links
  let link = d3
    .select(".links")
    .selectAll(".linkGroup")
    .data(graphStructure.links);

  let linkEnter = link
    .enter()
    .append("g")
    .attr("class", "linkGroup");

  linkEnter.append("path").attr("class", "links");

  linkEnter
    .append("text")
    .attr("class", "edgeArrow")
    .attr("dy", 4)
    .append("textPath")
    .attr("startOffset", "50%");

  link.exit().remove();

  link = linkEnter.merge(link);

  link.classed("muted", false);

  link
    .select("path")
    .style("stroke-width", 3)
    .style("stroke", edgeColor)
    .attr("id", d => d._key)
    .attr("d", d => this.arcPath(1, d))
    .on("mouseover", (d) => {
      let tooltipData = d.id;
      // Add the width attribute to the tooltip
      if (attributes.edgeWidthKey) {
        tooltipData = tooltipData.concat(" [" + d[attributes.edgeWidthKey] + "]")
      }
      this.showTooltip(tooltipData, 400);
    })

    .on("mouseout", () => {
      this.hideTooltip();
    })

  node.on("mouseout", () => {
    this.hideTooltip();
  })

  // drawLegend();
}


export {
  arcPath,
  dragNode,
  dragged,
  dragstarted,
  dragended,
  hideTooltip,
  makeSimulation,
  showTooltip,
  updateVis,
  getForceRadii,
};<|MERGE_RESOLUTION|>--- conflicted
+++ resolved
@@ -172,7 +172,6 @@
   return simulation;
 }
 
-<<<<<<< HEAD
 function getForceRadii(nodeMarkerLength, nodeMarkerHeight, nodeMarkerType) {
   if (nodeMarkerType === "Circle") {
     return d3.max([nodeMarkerLength / 2, nodeMarkerHeight / 2]) * 1.5
@@ -181,20 +180,6 @@
   }
 }
 
-function nodeFill(node, renderNested) {
-  if (renderNested) {
-    return "#DDDDDD"
-  } else {
-    const { attributes, colorClasses, nodeColors } = this;
-    if (attributes.nodeFill === "table") {
-      const index = colorClasses.findIndex(d => { return d === node.id.split("/")[0] }) % 5
-      return nodeColors[index]
-    }
-}
-}
-
-=======
->>>>>>> 5dbe3b01
 function showTooltip(data, delay = 200) {
   let tooltip = this.svg.select('.tooltip');
   tooltip.html(data)
@@ -217,12 +202,9 @@
     svg,
     visMargins,
     visDimensions,
-<<<<<<< HEAD
-    renderNested
-=======
+    renderNested,
     colorVariable,
     nodeColorScale,
->>>>>>> 5dbe3b01
   } = this;
 
   let node = svg
@@ -274,18 +256,16 @@
     });
 
   node.select('.node')
-<<<<<<< HEAD
-    .style("fill", d => this.nodeFill(d, renderNested))
-=======
     .style("fill", d => {
-      if (colorVariable === "table") {
+      if (renderNested) {
+        return "#DDDDDD"
+      } else if (colorVariable === "table") {
         let table = d["id"].split("/")[0]
         return nodeColorScale(table)
       } else {
         return nodeColorScale(d[colorVariable])
       }
     })
->>>>>>> 5dbe3b01
     .on("click", (d) => this.nodeClick(d))
     .on("mouseover", (d) => {
       this.showTooltip(d.id);
