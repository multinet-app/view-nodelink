<script>
import * as d3 from "d3";

import * as loadVisMethods from './functionLoadVis';
import * as updateVisMethods from './functionUpdateVis';
import * as uiMethods from './functionUi';

export default {
  props: {
    /**
     * props define properties that should be controlled by
     * the users or will need to be modified externally.
     */
    app: {
      type: Object,
      required: true
    },
    provenance: {
      type: Object,
      required: true
    },
    graphStructure: {
      type: Object,
      default: () => {}
    },
    labelVariable: {
      type: String,
      default: "_key"
    },
    colorVariable: {
      type: String,
      default: "table"
    },
    nodeFontSize: {
      type: Number,
      default: 14
    },
    nodeMarkerLength: {
      type: Number,
      default: 50
    },
    nodeMarkerHeight: {
      type: Number,
      default: 50
    },
    nodeMarkerType: {
      type: String,
      default: "Circle"
    },
    selectNeighbors: {
      type: Boolean,
      default: true
    },
    isDirected: {
      type: Boolean,
      default: false
    },
    isMultiEdge: {
      type: Boolean,
      default: false
    },
    attributes: {
      type: Object,
      default: () => ({
        edgeWidthKey: undefined,
      })
    },
    renderNested: {
      type: Boolean,
      default: false
    },
  },

  data() {
    /**
     * data defines internal state that no external sources
     * should modify.
     */
    return {
      browser: {
        height: 0,
        width: 0
      },
      panelDimensions: { width: 0, height: 0 },
      visDimensions: { width: 0, height: 0 },
      visMargins: {
        left: 25,
        right: 25,
        top: 25,
        bottom: 25
      },
      svg: undefined,
      simulation: undefined,
      scales: {},
      edgeScale: d3.scaleLinear().domain([0, 1]),
      circleScale: d3.scaleLinear().domain([0, 1]),
      colorClasses: [],
      nodeColors: ["#66c2a5", "#fc8d62", "#8da0cb", "#e78ac3", "#a6d854"],
      edgeColor: "#888888",
      nodeSizeAttr: undefined,
      barPadding: 3,
      straightEdges: false,
      // distinguish a drag from a click
      wasDragged: false,
      nodeColorScale: d3.scaleOrdinal(d3.schemeCategory10),
    };
  },

  computed: {
    properties() {
      const {
        graphStructure,
        nodeFontSize,
        nodeMarkerLength,
        nodeMarkerHeight,
        nodeMarkerType,
        isDirected,
        isMultiEdge,
        attributes,
<<<<<<< HEAD
        renderNested,
=======
        labelVariable,
        colorVariable,
>>>>>>> 5dbe3b01
      } = this;
      return {
        graphStructure,
        nodeFontSize,
        nodeMarkerLength,
        nodeMarkerHeight,
        nodeMarkerType,
        isDirected,
        isMultiEdge,
        attributes,
<<<<<<< HEAD
        renderNested,
=======
        labelVariable,
        colorVariable,
>>>>>>> 5dbe3b01
      };
    }
  },

  watch: {
    properties() {
      this.updateVis();
    }
  },

  async mounted() {
    /**
     * mounted hook runs after the component is injected into the DOM
     */
    this.loadVis();
    this.provenance.addObserver("selected", state =>
      this.highlightSelectedNodes(state)
    );

    this.simulation = this.makeSimulation()
  },

  methods: {
    // define many functions externally
    ...loadVisMethods,
    ...updateVisMethods,
    ...uiMethods,
  },
};
</script>

<template>
  <div>
    <svg ref="svg" width="800" height="900"/>
  </div>
</template>

<style scoped>
@import './NodeLink.css';
</style><|MERGE_RESOLUTION|>--- conflicted
+++ resolved
@@ -117,12 +117,9 @@
         isDirected,
         isMultiEdge,
         attributes,
-<<<<<<< HEAD
         renderNested,
-=======
         labelVariable,
         colorVariable,
->>>>>>> 5dbe3b01
       } = this;
       return {
         graphStructure,
@@ -133,12 +130,9 @@
         isDirected,
         isMultiEdge,
         attributes,
-<<<<<<< HEAD
         renderNested,
-=======
         labelVariable,
         colorVariable,
->>>>>>> 5dbe3b01
       };
     }
   },
