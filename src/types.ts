--- conflicted
+++ resolved
@@ -80,11 +80,8 @@
   linkWidthScale: ScaleLinear<number, number>;
   provenance: Provenance<State, ProvenanceEventTypes, unknown> | null;
   directionalEdges: boolean;
-<<<<<<< HEAD
   controlsWidth: number;
-=======
   simulationRunning: boolean;
->>>>>>> 3f5dda23
 }
 
 export type ProvenanceEventTypes = 'Select Node' | 'De-select Node' | 'Set Display Charts';