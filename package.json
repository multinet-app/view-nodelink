--- conflicted
+++ resolved
@@ -59,10 +59,7 @@
     "> 1%",
     "last 2 versions"
   ],
-<<<<<<< HEAD
-  "repository": "https://github.com/multinet-app/multilink"
-=======
-  "repository": "https://github.com/multinet-app/view-nodelink",
+  "repository": "https://github.com/multinet-app/multilink",
   "gitHooks": {
     "pre-commit": "lint-staged"
   },
@@ -74,5 +71,4 @@
       "yarn lint"
     ]
   }
->>>>>>> f5a0497b
 }